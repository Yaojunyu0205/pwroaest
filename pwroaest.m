function [beta,V,gamma,K,iter] = pwroaest(f1,f2,phi,x,roaopts)
% Estimates lower bound of piece-wise region of attraction.
%
%% Usage & description
%
%   [beta,V,gamma,iter] = pwroaest(f1, f2, phi, x, ropts)
%   [beta,V,gamma,s1,s2,si,iter] = pwroaest(...)
%
% Estimates the lower bound of the region-of-attraction of the piecewise
% polynomial vector field
%
%          / f1(x)      if phi(x) <= 0;
%   xdot = |
%          \ f2(x)      else;
%
% about the equilibrium point x = 0 with phi(0) < 0.
%
% The piecewise ROA estimation problem is formulated as:
%   max beta
%   subject to:
%         V-L1 in SOS
%       -( (V-gamma) + (beta-p)*s1 ) in SOS
%       -( (grad(V)*f1 + L2) + (gamma-V)*s2' - phi*si' ) in SOS
%       -( (grad(V)*f2 + L2) + (gamma-V)*s2" + phi*si" ) in SOS
%
% The problem above is solved by a V-s iteration algorithm based on the
% work of Balas et al. (2009).
%
% Inputs:
%       -f1:  first polynomial vector field
%       -f2:  second polynomial vector field
%       -phi: boundary condition (scalar field)
%       -x:   state-space vector as PVAR
%       -ropts: options for piece-wise ROA estimation; see PWROAOPTIONS.
%
% Outputs:
%       -beta: maximum beta
%       -V:  Lyapunov function corresponding to beta
%       -s1: multiplier for beta-step 
%       -s2: multipliers [s2'; s2"] for gamma-step (Lyapunov gradient)
%       -si: multipliers [si'; si"] for gamma-step (boundary condition)
%       -iter: structure with fields V, beta, gamma, s1, s2, and time;
%              contains the results for each iteration.
%
%% About
%
% * Author:     Torbjoern Cunis
% * Email:      <mailto:torbjoern.cunis@onera.fr>
% * Created:    2018-05-22
% * Changed:    2019-01-15
%
%% See also
%
% See ROAEST, PWROAOPTIONS, PCONTAIN, PWPCONTAIN
%%

% information from options
p  = roaopts.p;
zV = roaopts.zVi;
z1 = roaopts.z1i;
z2 = roaopts.z2i;
zg = roaopts.zgi;
zi = roaopts.zi;
zK = roaopts.zKi;
L2 = roaopts.L2;
L1 = roaopts.L1;
Q  = roaopts.Q;
<<<<<<< HEAD
c  = roaopts.c;
=======
>>>>>>> 1ec981ea

NstepBis = roaopts.NstepBis;
sopts = roaopts.sosopts;
gopts = roaopts.gsosopts;
gopts.minobj = 0;
gammamax = roaopts.gammamax;
betamax = roaopts.betamax;
Vin = roaopts.Vi0;
<<<<<<< HEAD
Kin = roaopts.Ki0;

u  = roaopts.u;
=======
tau = roaopts.tau;
>>>>>>> 1ec981ea

display = roaopts.display;
debug   = roaopts.debug;
log = roaopts.log;
logpath = roaopts.logpath;

if ~strcmp(log,'none') && ~exist(logpath{1},'file')
    [success,info] = mkdir(logpath{1});
    if success && ~isempty(info)
        warning(info)
    elseif ~success
        error(info)
    end
elseif exist(logpath{1},'file')
    delete([logpath{1} '/*.mat']);
end

% Vdeg = zV.maxdeg;
Nsteps = NstepBis;

% initialize storage
c0 = cell(Nsteps,1);
iter= struct('V',c0,'K',c0,'beta',c0,'gamma',c0,'s0',c0,'s',c0,'si',c0,'sg',c0,'sj',c0,'time',c0,'aux',c0);

% boundary condition at origin
phi0 = double(subs(phi, x, zeros(size(x))));

% Lyapunov functions
V = cell(size(zV));

% controllers
K  = cell(size(zK));
cK = cell(size(zK));

%% Run V-s iteration
fprintf('\n---------------Beginning piecewise V-s iteration\n');
biscount = 0;
for i1=1:NstepBis
    biscount = biscount+1;

    tic;

    if i1==1
        if ~isempty(Kin)
            K(:) = Kin;
        else
            K(:) = zeros(size(u));
        end
    elseif isempty(zK)
        % nothing to do
        
    elseif gpre <= gmin
        % local K-V-s problem
        K{1} = roaKstep(f1,c,p,x,u,zK{1},V{1},b,g,s0,s,sg,L1,L2,sopts);
        if isempty(K{1})
            if strcmp(display,'on')
                fprintf('local K-step infeasible at iteration = %d\n',i1);
            end
            break;
        elseif length(K) > 1
            K{2} = K{1};
        end
    else
        [K{:}] = pwroaKstep(f1,f2,phi,c,p,x,u,zK,V,[b1 b2],g,s0,s,si,sg,sj,L1,L2,roaopts);
        if isempty(K{1})
            if strcmp(display,'on')
                fprintf('common K-step infeasible at iteration = %d\n',i1);
            end
            break;
        end
    end        
    
    % system & constraints under control
    if ~isempty(u)
        fK1 = subs(f1,u,K{1});
        fK2 = subs(f2,u,K{end});
        cK{1}   = polynomial(subs(c,u,K{1}));
        cK{end} = polynomial(subs(c,u,K{end}));
    else
        fK1 = f1;
        fK2 = f2;
        cK  = {c};
    end
    
    %======================================================================
    % Find V step:
    % Hold s1, s2, si, b, g fixed and solve the Gamma Step and Beta Step
    % for Appropiate Lyapunov function with an additional constraint
    % V-L1 in SOS
    %======================================================================
    if i1==1
        if ~isempty(Vin)
            V = Vin;
        elseif phi0 < 0
            % Construct Lyap function from linearization of LHS function
<<<<<<< HEAD
            V{1}=linstab(fK1,x,Q);
=======
            V{1}=dlinstab(f1,x,Q,tau);
>>>>>>> 1ec981ea
            if length(V) > 1
                V{2} = V{1};
            end
        else
<<<<<<< HEAD
            [V{:}]=pwlinstab(fK1,fK2,phi,x);
=======
            [V{:}]=pwlinstab(f1,f2,phi,x,tau);
>>>>>>> 1ec981ea
        end
        
    elseif gpre <= gmin
        % local V-s problem
<<<<<<< HEAD
        [V{1},~] = conroavstep(fK1,cK{1},p,x,zV{1},b,g,s0,s,sg,L1,L2,sopts);
=======
        [V{1},~] = droavstep(f1,p,x,zV{1},b,g,s0,s,L1,L2,tau,sopts);
>>>>>>> 1ec981ea
        if isempty(V{1})
            if strcmp(display,'on')
                fprintf('local V-step infeasible at iteration = %d\n',i1);
            end
            break;
        elseif length(V) > 1
            V{2} = V{1};
        end
    else
<<<<<<< HEAD
        [V{:}] = pwroavstep(fK1,fK2,phi,cK,p,x,zV,[b1 b2],g,s0,s,si,sg,sj,L1,L2,roaopts);
=======
        [V{:}] = pwroavstep(f1,f2,phi,p,x,zV,[b1 b2],g,s0,s,si,sj,L1,L2,tau,roaopts);
>>>>>>> 1ec981ea
        if isempty(V{1})
            if strcmp(display,'on') && length(V) == 1
                fprintf('common V-step infeasible at iteration = %d\n',i1);
            elseif strcmp(display,'on')
                fprintf('multiple V-step infeasible at iteration = %d\n',i1);
            end
            break;            
        end
    end
    
    if phi0 < 0
        %======================================================================
        % Pre Gamma Step: Solve the problem
        % {x:V(x) <= gamma} is contained in {x:grad(V)*f1 < 0}
        %======================================================================
        gopts.maxobj = gammamax;
<<<<<<< HEAD
        [gbnds,s] = pcontain(jacobian(V{1},x)*fK1+L2,V{1},z2{1},gopts);
=======
        [Vdot1,R1] = ddiff(V{1},x,tau,f1);
        [gbnds,s] = pcontain(Vdot1+L2,R1,z2{1},gopts);
>>>>>>> 1ec981ea
        if isempty(gbnds)
            if strcmp(display,'on')
                fprintf('pre gamma step infeasible at iteration = %d\n',i1);
            end
            break;
        end
        gpre = gbnds(1);
        
        %======================================================================
        % Min Gamma Step: Solve the problem
        % {x:V(x) <= gamma} is contained in {x:phi(x)<=0}
        %======================================================================
        gopts.maxobj = gammamax;
        [gbnds,~] = pcontain(phi,V{1},[],gopts);
        if isempty(gbnds)
            if strcmp(display,'on')
                fprintf('min gamma step infeasible at iteration = %d\n',i1);
            end
            break;
        end
        gmin = gbnds(1);
        
        if strcmp(debug,'on')
            fprintf('debug: gpre = %4.6f \t gmin = %4.6f\n', gpre, gmin);
        end

    else
        % origin at boundary
        % no local problem possible
        gpre = [];
        gmin = [];
    end
    
    if gpre <= gmin
        % estimated region of attraction does not reach boundary
        gstb = gpre;
        si = polynomial;

        if strcmp(display,'on')
            fprintf('Local polynomial problem at iteration = %d\n',i1);
        end
    else
        %==================================================================
        % Gamma 1 Step: Solve the following problems
        % {x:V(x) <= gamma1} intersects {x:phi(x) <= 0} is contained 
        % in {x:grad(V)*f1 < 0}
        % 
        % max gamma1 subject to
        %     -[grad(V)*f1 + (gamma1 - V)*s - phi*si] in SOS,  s,si in SOS
        %==================================================================
        gopts.maxobj = gammamax;
<<<<<<< HEAD
        [gbnds,s1,si1] = pwpcontain(jacobian(V{1},x)*fK1+L2,  ...
                                    V{1}, phi, z2{1}, zi{1}, gopts ...
=======
        [Vdot1,R1] = ddiff(V{1},x,tau,f1);
        [gbnds,s1,si1] = pwpcontain(Vdot1+L2,  ...
                                    R1, phi, z2{1}, zi{1}, gopts ...
>>>>>>> 1ec981ea
        );
        if isempty(gbnds)
            if strcmp(display,'on')
                fprintf('gamma 1 step infeasible at iteration = %d\n',i1);
            end
            break;
        end
        g1 = gbnds(1);

        %==================================================================
        % Gamma 2 Step: Solve the following problems
        % {x:V(x) <= gamma2} intersects {x:phi(x) > 0} is contained 
        % in {x:grad(V)*f2 < 0}
        %
        % max gamma2 subject to
        %     -[grad(V)*f2 + (gamma - V)*s + phi*si] in SOS,  s,si in SOS
        %==================================================================
        gopts.maxobj = gammamax;
<<<<<<< HEAD
        [gbnds,s2,si2] = pwpcontain(jacobian(V{end},x)*fK2+L2,  ...
                                    V{end}, -phi+L2, z2{end}, zi{end}, gopts ...
=======
        [Vdot2,R2] = ddiff(V{end},x,tau,f2);
        [gbnds,s2,si2] = pwpcontain(Vdot2+L2,  ...
                                    R2, -phi+L2, z2{end}, zi{end}, gopts ...
>>>>>>> 1ec981ea
        );
        if isempty(gbnds)
            if strcmp(display,'on')
                fprintf('gamma 2 step infeasible at iteration = %d\n',i1);
            end
            break;
        end
        g2 = gbnds(1);

        if strcmp(debug,'on')
            fprintf('debug: g1 = %4.6f \t g2 = %4.6f\n', g1, g2);
        end
        
        gstb  = min(g1,g2);
    
        s  = [s1  s2 ];
        si = [si1 si2];
<<<<<<< HEAD
=======
        
        if ~strcmp(roaopts.gammacheck, 'none')
            %==============================================================
            % Gamma Check Step: Solve the following problems
            % {x:V(x) <= gamma} intersects {x:phi(x) <= 0} is contained 
            % in {x:grad(V)*f1 < 0}
            %
            % and
            %
            % {x:V(x) <= gamma} intersects {x:phi(x) > 0} is contained 
            % in {x:grad(V)*f2 < 0}
            %
            % with gamma = min(gamma1,gamma2)
            %==============================================================
            [Vdot1,R1] = ddiff(V{1},x,tau,f1);
            [s1,si1] = pwpcontain_check(Vdot1+L2,  ...
                                        R1-g, phi, z2{1}, zi{1}, gopts ...
            );
            [Vdot2,R2] = ddiff(V{end},x,tau,f2);
            [s2,si2] = pwpcontain_check(Vdot2+L2,  ...
                                        R2-g, -phi+L2, z2{end}, zi{end}, gopts ...
            );

            if isempty(s1) || isempty(s2)
                if strcmp(display,'on')
                    fprintf('gamma check step infeasible at iteration = %d\n',i1);
                end
                if strcmp(roaopts.gammacheck, 'check')
                    break;
                end
            else    
                s  = [s1  s2 ];
                si = [si1 si2];
            end
        end
>>>>>>> 1ec981ea
    end

    if gstb > .99*gammamax
        if strcmp(display,'on')
            fprintf('result of gamma step close to maximum (99%%) at iteration = %d\n',i1);
        end
        break;
    end 
    
    if (length(V) == 1 && length(cK) == 1) || any(gpre <= gmin)
        %==================================================================
        % Constraint Step: Solve the following problem
        % {x: V(x) <= gamma} is contained in {x: c(x) <= 0}
        %==================================================================
        [gcons,sg] = pcontain(cK{1},V{1},zg{1},gopts);
        if isempty(gcons)
            if strcmp(display,'on')
                fprintf('constraint step infeasible at iteration = %d\n',i1);
            end
            break;
        end

        gcon = gcons(1);
        sj = polynomial;
        
        if strcmp(debug,'on')
            fprintf('debug: gstb = %4.6f \t gcon = %4.6f\n', gstb, gcon);
        end
        
        g = min([gstb, gcon]);
        
        %======================================================================
        % Beta Step: Solve the following problem
        % {x: p(x)) <= beta} is contained in {x: V(x) <= gamma}
        % max beta subject to
        %                 -[(V - gamma) + (beta - p)*s0] in SOS, s0 in SOS
        %======================================================================
        gopts.maxobj = betamax;
        [bbnds,s0]=pcontain(V{1}-g,p,z1{1},gopts);
        if isempty(bbnds)
            if strcmp(display,'on')
                fprintf('beta step infeasible at iteration = %d\n',i1);
            end
            break;
        end
        b1 = bbnds(1);
        
        b2 = [];
    else
        %==================================================================
        % Constraint 1 Step: Solve the following problem
        % {x: V1(x) <= gamma} intersects {x:phi(x) <= 0} is contained in 
        % {x: c1(x) <= 0}
        %==================================================================
        [gcons,sg1,sj1] = pwpcontain(cK{1},V{1},phi,zg{1},zi{1},gopts);
        if isempty(gcons)
            if strcmp(display,'on')
                fprintf('constraint 1 step infeasible at iteration = %d\n',i1);
            end
            break;
        end

        gc1 = gcons(1);
        
        %==================================================================
        % Constraint 2 Step: Solve the following problem
        % {x: V2(x) <= gamma} intersects {x:phi(x) > 0} is contained in 
        % {x: c2(x) <= 0}
        %==================================================================
        [gcons,sg2,sj2] = pwpcontain(cK{end},V{end},-phi+L2,zg{end},zi{end},gopts);
        if isempty(gcons)
            if strcmp(display,'on')
                fprintf('constraint 2 step infeasible at iteration = %d\n',i1);
            end
            break;
        end
        
        gc2 = gcons(1);
        
        if strcmp(debug,'on')
            fprintf('debug: gstb = %4.6f \t gc1 = %4.6f \t gc2 = %4.6f\n', gstb, gc1, gc2);
        end
        
        gcon = min(gc1,gc2);
        g = min([gstb, gcon]);
        
        sg = [sg1 sg2];
        sj = [sj1 sj2];
        
        %======================================================================
        % Beta 1 Step: Solve the following problem
        % {x: p(x)) <= beta1} intersects {x:phi(x) <= 0} is contained 
        % in {x: V(x) <= gamma}
        % max beta subject to
        %   -[(V - gamma1) + (beta1 - p)*s0 - phi*si] in SOS, s0,si in SOS
        %======================================================================
        gopts.maxobj = betamax;
%         [bbnds,sb1,sj1]=pwpcontain(V{1}-g1, ...
%                                    p, phi, z1, zi, gopts ...
%         );
        [bbnds,sb1]=pcontain(V{1}-g,p,z1{1},gopts);
        if isempty(bbnds)
            if strcmp(display,'on')
                fprintf('beta 1 step infeasible at iteration = %d\n',i1);
            end
            break;
        end
        b1 = bbnds(1);
        
        %======================================================================
        % Beta 2 Step: Solve the following problem
        % {x: p(x)) <= beta2} intersects {x:phi(x) > 0} is contained 
        % in {x: V(x) <= gamma}
        % max beta2 subject to
        %   -[(V - gamma2) + (beta2 - p)*s0 + phi*si] in SOS, s0,si in SOS
        %======================================================================
        gopts.maxobj = betamax;
%         [bbnds,sb2,sj2]=pwpcontain(V{2}-g2, ...
%                                    p, -phi+L2, z1, zi, gopts ...
%         );
        [bbnds,sb2]=pcontain(V{end}-g,p,z1{end},gopts);
        if isempty(bbnds)
            if strcmp(display,'on')
                fprintf('beta 2 step infeasible at iteration = %d\n',i1);
            end
            break;
        end
        b2 = bbnds(1);
        
        if strcmp(debug,'on')
            fprintf('debug: b1 = %4.6f \t b2 = %4.6f\n', b1, b2);
        end
        
        s0 = [sb1 sb2];
%         sj = [0 0]; %sj = [sj1 sj2];
    end

    b  = min([b1 b2]);

    if b > .99*betamax && strcmp(debug,'on')
        fprintf('warning: result of beta step close to maximum (99%%) at iteration = %d\n',i1);
    end
    
    
    if ~strcmp(roaopts.gammacheck, 'none') && gpre > gmin
        %==============================================================
        % Gamma Check Step: Solve the following problems
        % {x:V(x) <= gamma} intersects {x:phi(x) <= 0} is contained 
        % in {x:grad(V)*f1 < 0}
        %
        % and
        %
        % {x:V(x) <= gamma} intersects {x:phi(x) > 0} is contained 
        % in {x:grad(V)*f2 < 0}
        %
        % with gamma = min(gamma1,gamma2)
        %==============================================================
        [s1,si1] = pwpcontain_check(jacobian(V{1},x)*fK1+L2,  ...
                                    V{1}-g, phi, z2{1}, zi{1}, gopts ...
        );
        [s2,si2] = pwpcontain_check(jacobian(V{end},x)*fK2+L2,  ...
                                    V{end}-g, -phi+L2, z2{end}, zi{end}, gopts ...
        );

        if isempty(s1) || isempty(s2)
            if strcmp(display,'on')
                fprintf('gamma check step infeasible at iteration = %d\n',i1);
            end
            if strcmp(roaopts.gammacheck, 'check')
                break;
            end
        else    
            s  = [s1  s2 ];
            si = [si1 si2];
        end
    end
    
    % Print results and store iteration data
    if strcmp(display,'on')
        fprintf('iteration = %d  \t beta = %4.6f \t gamma = %4.6f\n',i1,b,g);
    end
    iteration.V     = V;
<<<<<<< HEAD
    iteration.K     = K;
    iteration.beta  = b;
    iteration.gamma = g;
    iteration.s0    = s0;
    iteration.s     = s;
    iteration.si    = si;
    iteration.sg    = sg;
    iteration.sj    = sj;
    iteration.aux   = struct('gstb',gstb,'gcon',gcon,'gpre',gpre,'gmin',gmin);
=======
    iteration.beta  = b;
    iteration.gamma = [g gpre gmin];
    iteration.s0    = s0;
    iteration.s     = s;
    iteration.si    = si;
>>>>>>> 1ec981ea
    iteration.time  = toc;
    iter(i1) = iteration;
    if strcmp(log,'step')
        save([logpath{:} sprintf('iter%d',i1)], '-struct', 'iteration');
    end
end
if strcmp(display,'on')
    fprintf('---------------Ending V-s iteration.\n');
end
    
%% Outputs
iter(biscount+1:end) = [];
[~, idx] = max([iter.beta -1]);     % handle empty beta value(s)
result = iter(idx);
beta  = result.beta;
V     = result.V;
<<<<<<< HEAD
K     = result.K;
gamma = result.gamma;   % handle empty gamma value

=======
s0    = result.s0;
s2    = result.s;
si    = result.si;
gamma = result.gamma(1:end-2);   % handle empty gamma value

if nargout <= 4
    varargout = {iter};
else
    varargout = {s0,s2,si,iter};
end
>>>>>>> 1ec981ea

if any(strcmp(log,{'step' 'result'}))
    save([logpath{:} 'result'], 'iter');
    save([logpath{:} 'result'], '-struct', 'result', '-append');
end<|MERGE_RESOLUTION|>--- conflicted
+++ resolved
@@ -1,4 +1,4 @@
-function [beta,V,gamma,K,iter] = pwroaest(f1,f2,phi,x,roaopts)
+function [beta,V,gamma,varargout] = pwroaest(f1,f2,phi,x,roaopts)
 % Estimates lower bound of piece-wise region of attraction.
 %
 %% Usage & description
@@ -47,7 +47,7 @@
 % * Author:     Torbjoern Cunis
 % * Email:      <mailto:torbjoern.cunis@onera.fr>
 % * Created:    2018-05-22
-% * Changed:    2019-01-15
+% * Changed:    2019-10-28
 %
 %% See also
 %
@@ -65,10 +65,7 @@
 L2 = roaopts.L2;
 L1 = roaopts.L1;
 Q  = roaopts.Q;
-<<<<<<< HEAD
 c  = roaopts.c;
-=======
->>>>>>> 1ec981ea
 
 NstepBis = roaopts.NstepBis;
 sopts = roaopts.sosopts;
@@ -77,13 +74,11 @@
 gammamax = roaopts.gammamax;
 betamax = roaopts.betamax;
 Vin = roaopts.Vi0;
-<<<<<<< HEAD
 Kin = roaopts.Ki0;
 
 u  = roaopts.u;
-=======
+
 tau = roaopts.tau;
->>>>>>> 1ec981ea
 
 display = roaopts.display;
 debug   = roaopts.debug;
@@ -126,6 +121,7 @@
 
     tic;
 
+    %TODO: discrete control
     if i1==1
         if ~isempty(Kin)
             K(:) = Kin;
@@ -179,29 +175,17 @@
             V = Vin;
         elseif phi0 < 0
             % Construct Lyap function from linearization of LHS function
-<<<<<<< HEAD
-            V{1}=linstab(fK1,x,Q);
-=======
-            V{1}=dlinstab(f1,x,Q,tau);
->>>>>>> 1ec981ea
+            V{1}=dlinstab(fK1,x,Q,tau);
             if length(V) > 1
                 V{2} = V{1};
             end
         else
-<<<<<<< HEAD
-            [V{:}]=pwlinstab(fK1,fK2,phi,x);
-=======
-            [V{:}]=pwlinstab(f1,f2,phi,x,tau);
->>>>>>> 1ec981ea
+            [V{:}]=pwlinstab(fK1,fK2,phi,x,tau);
         end
         
     elseif gpre <= gmin
         % local V-s problem
-<<<<<<< HEAD
-        [V{1},~] = conroavstep(fK1,cK{1},p,x,zV{1},b,g,s0,s,sg,L1,L2,sopts);
-=======
-        [V{1},~] = droavstep(f1,p,x,zV{1},b,g,s0,s,L1,L2,tau,sopts);
->>>>>>> 1ec981ea
+        [V{1},~] = conroavstep(fK1,cK{1},p,x,zV{1},b,g,s0,s,sg,L1,L2,tau,sopts);
         if isempty(V{1})
             if strcmp(display,'on')
                 fprintf('local V-step infeasible at iteration = %d\n',i1);
@@ -211,11 +195,7 @@
             V{2} = V{1};
         end
     else
-<<<<<<< HEAD
-        [V{:}] = pwroavstep(fK1,fK2,phi,cK,p,x,zV,[b1 b2],g,s0,s,si,sg,sj,L1,L2,roaopts);
-=======
-        [V{:}] = pwroavstep(f1,f2,phi,p,x,zV,[b1 b2],g,s0,s,si,sj,L1,L2,tau,roaopts);
->>>>>>> 1ec981ea
+        [V{:}] = pwroavstep(fK1,fK2,phi,cK,p,x,zV,[b1 b2],g,s0,s,si,sg,sj,L1,L2,tau,roaopts);
         if isempty(V{1})
             if strcmp(display,'on') && length(V) == 1
                 fprintf('common V-step infeasible at iteration = %d\n',i1);
@@ -232,12 +212,8 @@
         % {x:V(x) <= gamma} is contained in {x:grad(V)*f1 < 0}
         %======================================================================
         gopts.maxobj = gammamax;
-<<<<<<< HEAD
-        [gbnds,s] = pcontain(jacobian(V{1},x)*fK1+L2,V{1},z2{1},gopts);
-=======
-        [Vdot1,R1] = ddiff(V{1},x,tau,f1);
+        [Vdot1,R1] = ddiff(V{1},x,tau,fK1);
         [gbnds,s] = pcontain(Vdot1+L2,R1,z2{1},gopts);
->>>>>>> 1ec981ea
         if isempty(gbnds)
             if strcmp(display,'on')
                 fprintf('pre gamma step infeasible at iteration = %d\n',i1);
@@ -289,14 +265,9 @@
         %     -[grad(V)*f1 + (gamma1 - V)*s - phi*si] in SOS,  s,si in SOS
         %==================================================================
         gopts.maxobj = gammamax;
-<<<<<<< HEAD
-        [gbnds,s1,si1] = pwpcontain(jacobian(V{1},x)*fK1+L2,  ...
-                                    V{1}, phi, z2{1}, zi{1}, gopts ...
-=======
-        [Vdot1,R1] = ddiff(V{1},x,tau,f1);
+        [Vdot1,R1] = ddiff(V{1},x,tau,fK1);
         [gbnds,s1,si1] = pwpcontain(Vdot1+L2,  ...
                                     R1, phi, z2{1}, zi{1}, gopts ...
->>>>>>> 1ec981ea
         );
         if isempty(gbnds)
             if strcmp(display,'on')
@@ -315,14 +286,9 @@
         %     -[grad(V)*f2 + (gamma - V)*s + phi*si] in SOS,  s,si in SOS
         %==================================================================
         gopts.maxobj = gammamax;
-<<<<<<< HEAD
-        [gbnds,s2,si2] = pwpcontain(jacobian(V{end},x)*fK2+L2,  ...
-                                    V{end}, -phi+L2, z2{end}, zi{end}, gopts ...
-=======
-        [Vdot2,R2] = ddiff(V{end},x,tau,f2);
+        [Vdot2,R2] = ddiff(V{end},x,tau,fK2);
         [gbnds,s2,si2] = pwpcontain(Vdot2+L2,  ...
                                     R2, -phi+L2, z2{end}, zi{end}, gopts ...
->>>>>>> 1ec981ea
         );
         if isempty(gbnds)
             if strcmp(display,'on')
@@ -340,44 +306,6 @@
     
         s  = [s1  s2 ];
         si = [si1 si2];
-<<<<<<< HEAD
-=======
-        
-        if ~strcmp(roaopts.gammacheck, 'none')
-            %==============================================================
-            % Gamma Check Step: Solve the following problems
-            % {x:V(x) <= gamma} intersects {x:phi(x) <= 0} is contained 
-            % in {x:grad(V)*f1 < 0}
-            %
-            % and
-            %
-            % {x:V(x) <= gamma} intersects {x:phi(x) > 0} is contained 
-            % in {x:grad(V)*f2 < 0}
-            %
-            % with gamma = min(gamma1,gamma2)
-            %==============================================================
-            [Vdot1,R1] = ddiff(V{1},x,tau,f1);
-            [s1,si1] = pwpcontain_check(Vdot1+L2,  ...
-                                        R1-g, phi, z2{1}, zi{1}, gopts ...
-            );
-            [Vdot2,R2] = ddiff(V{end},x,tau,f2);
-            [s2,si2] = pwpcontain_check(Vdot2+L2,  ...
-                                        R2-g, -phi+L2, z2{end}, zi{end}, gopts ...
-            );
-
-            if isempty(s1) || isempty(s2)
-                if strcmp(display,'on')
-                    fprintf('gamma check step infeasible at iteration = %d\n',i1);
-                end
-                if strcmp(roaopts.gammacheck, 'check')
-                    break;
-                end
-            else    
-                s  = [s1  s2 ];
-                si = [si1 si2];
-            end
-        end
->>>>>>> 1ec981ea
     end
 
     if gstb > .99*gammamax
@@ -512,7 +440,6 @@
         end
         
         s0 = [sb1 sb2];
-%         sj = [0 0]; %sj = [sj1 sj2];
     end
 
     b  = min([b1 b2]);
@@ -535,11 +462,13 @@
         %
         % with gamma = min(gamma1,gamma2)
         %==============================================================
-        [s1,si1] = pwpcontain_check(jacobian(V{1},x)*fK1+L2,  ...
-                                    V{1}-g, phi, z2{1}, zi{1}, gopts ...
+        [Vdot1,R1] = ddiff(V{1},x,tau,fK1);
+        [s1,si1] = pwpcontain_check(Vdot1+L2,  ...
+                                    R1-g, phi, z2{1}, zi{1}, gopts ...
         );
-        [s2,si2] = pwpcontain_check(jacobian(V{end},x)*fK2+L2,  ...
-                                    V{end}-g, -phi+L2, z2{end}, zi{end}, gopts ...
+        [Vdot2,R2] = ddiff(V{end},x,tau,fK2);
+        [s2,si2] = pwpcontain_check(Vdot2+L2,  ...
+                                    R2-g, -phi+L2, z2{end}, zi{end}, gopts ...
         );
 
         if isempty(s1) || isempty(s2)
@@ -560,7 +489,6 @@
         fprintf('iteration = %d  \t beta = %4.6f \t gamma = %4.6f\n',i1,b,g);
     end
     iteration.V     = V;
-<<<<<<< HEAD
     iteration.K     = K;
     iteration.beta  = b;
     iteration.gamma = g;
@@ -570,13 +498,6 @@
     iteration.sg    = sg;
     iteration.sj    = sj;
     iteration.aux   = struct('gstb',gstb,'gcon',gcon,'gpre',gpre,'gmin',gmin);
-=======
-    iteration.beta  = b;
-    iteration.gamma = [g gpre gmin];
-    iteration.s0    = s0;
-    iteration.s     = s;
-    iteration.si    = si;
->>>>>>> 1ec981ea
     iteration.time  = toc;
     iter(i1) = iteration;
     if strcmp(log,'step')
@@ -593,22 +514,20 @@
 result = iter(idx);
 beta  = result.beta;
 V     = result.V;
-<<<<<<< HEAD
 K     = result.K;
 gamma = result.gamma;   % handle empty gamma value
 
-=======
 s0    = result.s0;
 s2    = result.s;
 si    = result.si;
-gamma = result.gamma(1:end-2);   % handle empty gamma value
-
-if nargout <= 4
-    varargout = {iter};
+sg    = result.sg;
+sj = result.sj;
+
+if nargout <= 5
+    varargout = {K,iter};
 else
-    varargout = {s0,s2,si,iter};
+    varargout = {K,s0,s2,si,sg,sj,iter};
 end
->>>>>>> 1ec981ea
 
 if any(strcmp(log,{'step' 'result'}))
     save([logpath{:} 'result'], 'iter');
